--- conflicted
+++ resolved
@@ -68,12 +68,7 @@
 		res, err := c.OrganizationById("id")
 
 		if err != nil {
-<<<<<<< HEAD
 			t.Errorf("Expected no error, got [%v]", err)
-=======
-			t.Errorf("Expected no error, got [%s]", err.Error())
-			return
->>>>>>> d6c5e30e
 		}
 
 		if res.Identifier != organizations[0].Identifier {
