/*
 * Nuts registry
 * Copyright (C) 2019. Nuts community
 *
 * This program is free software: you can redistribute it and/or modify
 * it under the terms of the GNU General Public License as published by
 * the Free Software Foundation, either version 3 of the License, or
 * (at your option) any later version.
 *
 * This program is distributed in the hope that it will be useful,
 * but WITHOUT ANY WARRANTY; without even the implied warranty of
 * MERCHANTABILITY or FITNESS FOR A PARTICULAR PURPOSE.  See the
 * GNU General Public License for more details.
 *
 * You should have received a copy of the GNU General Public License
 * along with this program.  If not, see <https://www.gnu.org/licenses/>.
 *
 */

package api

import (
	"context"
	"encoding/json"
	"fmt"
	core "github.com/nuts-foundation/nuts-go-core"
	"github.com/nuts-foundation/nuts-registry/pkg/db"
	"github.com/sirupsen/logrus"
<<<<<<< HEAD
	"io/ioutil"
=======
	"go/types"
>>>>>>> d6c5e30e
	"net/http"
	"strconv"
	"strings"
	"time"
)

// HttpClient holds the server address and other basic settings for the http client
type HttpClient struct {
	ServerAddress string
	Timeout       time.Duration
}

func (hb HttpClient) client() ClientInterface {
	url := hb.ServerAddress
	if !strings.Contains(url , "http") {
		url = fmt.Sprintf("http://%v", hb.ServerAddress)
	}

	return NewClientWithResponses(url)
}

// RemoveOrganization removes an organization and its endpoints from the registry
func (hb HttpClient) RemoveOrganization(id string) error {
	ctx, cancel := context.WithTimeout(context.Background(), hb.Timeout)
	defer cancel()

	result, err := hb.client().DeregisterOrganization(ctx, id)
	if err != nil {
		logrus.Error("error while removing organization from registry", err)
		return core.Wrap(err)
	}

	parsed, err := ParsederegisterOrganizationResponse(result)
	if err != nil {
		logrus.Error("error while reading response body", err)
		return err
	}

<<<<<<< HEAD
	if result.StatusCode != http.StatusAccepted {
		err = fmt.Errorf("registry returned %d, reason: %s", result.StatusCode, body)
		logrus.Error(err)
=======
	if parsed.StatusCode() != http.StatusAccepted {
		err = types.Error{Msg: fmt.Sprintf("Registry returned %d, reason: %s", result.StatusCode, parsed.Body)}
		logrus.Error(err.Error())
>>>>>>> d6c5e30e
		return err
	}

	return nil
}

// RegisterOrganization adds an organization to the registry
func (hb HttpClient) RegisterOrganization(org db.Organization) error {
	ctx, cancel := context.WithTimeout(context.Background(), hb.Timeout)
	defer cancel()

	e := endpointsArrayFromDb(org.Endpoints)
	req := RegisterOrganizationJSONRequestBody{
		Endpoints:  &e,
		Identifier: Identifier(string(org.Identifier)),
		Name:       org.Name,
		PublicKey:  org.PublicKey,
	}
	result, err := hb.client().RegisterOrganization(ctx, req)
	if err != nil {
		logrus.Error("error while registering organization in registry", err)
		return core.Wrap(err)
	}

	parsed, err := ParseregisterOrganizationResponse(result)
	if err != nil {
		logrus.Error("error while reading response body", err)
		return err
	}

<<<<<<< HEAD
	if result.StatusCode != http.StatusCreated {
		err = fmt.Errorf("registry returned %d, reason: %s", result.StatusCode, body)
		logrus.Error(err)
=======
	if parsed.StatusCode() != http.StatusCreated {
		err = types.Error{Msg: fmt.Sprintf("Registry returned %d, reason: %s", result.StatusCode, parsed.Body)}
		logrus.Error(err.Error())
>>>>>>> d6c5e30e
		return err
	}

	return nil
}

// EndpointsByOrganization is the client Api implementation for getting all or certain types of endpoints for an organization
func (hb HttpClient) EndpointsByOrganizationAndType(legalEntity string, endpointType *string) ([]db.Endpoint, error) {
	ctx, cancel := context.WithTimeout(context.Background(), hb.Timeout)
	defer cancel()

	params := &EndpointsByOrganisationIdParams{
		OrgIds: []string{legalEntity},
		Type:   endpointType,
	}
	res, err := hb.client().EndpointsByOrganisationId(ctx, params)
	if err != nil {
		logrus.Error("error while getting endpoints by organization", err)
		return nil, core.Wrap(err)
	}

	parsed, err := ParseendpointsByOrganisationIdResponse(res)
	if err != nil {
		logrus.Error("error while reading response body", err)
		return nil, err
	}

	var endpoints []Endpoint

	if parsed.StatusCode() != http.StatusOK {
		err = types.Error{Msg: fmt.Sprintf("Registry returned %d, reason: %s", res.StatusCode, parsed.Body)}
		logrus.Error(err.Error())
		return nil, err
	}

	if err := json.Unmarshal(parsed.Body, &endpoints); err != nil {
		logrus.Error("could not unmarshal response body")
		return nil, err
	}

	return endpointsArrayToDb(endpoints), nil
}

// SearchOrganizations is the client Api implementation for finding organizations by (partial) query
func (hb HttpClient) SearchOrganizations(query string) ([]db.Organization, error) {
	ctx, cancel := context.WithTimeout(context.Background(), hb.Timeout)
	defer cancel()

	params := &SearchOrganizationsParams{Query: query}
	res, err := hb.client().SearchOrganizations(ctx, params)
	if err != nil {
		logrus.Error("error while searching for organizations", err)
		return nil, core.Wrap(err)
	}

	parsed, err := ParsesearchOrganizationsResponse(res)
	if err != nil {
		logrus.Error("error while reading response body", err)
		return nil, err
	}

	if parsed.StatusCode() != http.StatusOK {
		err = types.Error{Msg: fmt.Sprintf("Registry returned %d, reason: %s", res.StatusCode, parsed.Body)}
		logrus.Error(err.Error())
		return nil, err
	}

	var organizations []Organization

	if err := json.Unmarshal(parsed.Body, &organizations); err != nil {
		logrus.Error("could not unmarshal response body")
		return nil, err
	}

	for _, org := range organizations {
		// parse the newlines in the public key
		if org.PublicKey != nil {
			publicKey, _ := strconv.Unquote(`"` + *org.PublicKey + `"`)
			org.PublicKey = &publicKey
		}
	}

	return organizationsToFromDb(organizations), nil

}

// OrganizationById is the client Api implementation for getting an organization based on its Id.
func (hb HttpClient) OrganizationById(legalEntity string) (*db.Organization, error) {
	ctx, cancel := context.WithTimeout(context.Background(), hb.Timeout)
	defer cancel()

	res, err := hb.client().OrganizationById(ctx, legalEntity)
	if err != nil {
		logrus.Error("error while getting endpoints by organization", err)
		return nil, core.Wrap(err)
	}

	parsed, err := ParseorganizationByIdResponse(res)
	if err != nil {
		logrus.Error("error while reading response body", err)
		return nil, err
	}

<<<<<<< HEAD
	if res.StatusCode != http.StatusOK {
		err = fmt.Errorf("registry returned %d, reason: %s", res.StatusCode, body)
		logrus.Error(err)
=======
	if parsed.StatusCode() != http.StatusOK {
		err = types.Error{Msg: fmt.Sprintf("Registry returned %d, reason: %s", res.StatusCode, parsed.Body)}
		logrus.Error(err.Error())
>>>>>>> d6c5e30e
		return nil, err
	}

	var organization Organization
<<<<<<< HEAD
	if err := json.Unmarshal(body, &organization); err != nil {
		logrus.Errorf("could not unmarshal response body: %v", err)
=======
	if err := json.Unmarshal(parsed.Body, &organization); err != nil {
		logrus.Error("could not unmarshal response body")
>>>>>>> d6c5e30e
		return nil, err
	}
	// parse the newlines in the public key
	if organization.PublicKey != nil {
		publicKey, _ := strconv.Unquote(`"` + *organization.PublicKey + `"`)
		organization.PublicKey = &publicKey
	}

	o := organization.toDb()
	return &o, nil
}<|MERGE_RESOLUTION|>--- conflicted
+++ resolved
@@ -26,11 +26,7 @@
 	core "github.com/nuts-foundation/nuts-go-core"
 	"github.com/nuts-foundation/nuts-registry/pkg/db"
 	"github.com/sirupsen/logrus"
-<<<<<<< HEAD
 	"io/ioutil"
-=======
-	"go/types"
->>>>>>> d6c5e30e
 	"net/http"
 	"strconv"
 	"strings"
@@ -69,15 +65,9 @@
 		return err
 	}
 
-<<<<<<< HEAD
 	if result.StatusCode != http.StatusAccepted {
 		err = fmt.Errorf("registry returned %d, reason: %s", result.StatusCode, body)
 		logrus.Error(err)
-=======
-	if parsed.StatusCode() != http.StatusAccepted {
-		err = types.Error{Msg: fmt.Sprintf("Registry returned %d, reason: %s", result.StatusCode, parsed.Body)}
-		logrus.Error(err.Error())
->>>>>>> d6c5e30e
 		return err
 	}
 
@@ -108,15 +98,9 @@
 		return err
 	}
 
-<<<<<<< HEAD
 	if result.StatusCode != http.StatusCreated {
 		err = fmt.Errorf("registry returned %d, reason: %s", result.StatusCode, body)
 		logrus.Error(err)
-=======
-	if parsed.StatusCode() != http.StatusCreated {
-		err = types.Error{Msg: fmt.Sprintf("Registry returned %d, reason: %s", result.StatusCode, parsed.Body)}
-		logrus.Error(err.Error())
->>>>>>> d6c5e30e
 		return err
 	}
 
@@ -220,26 +204,15 @@
 		return nil, err
 	}
 
-<<<<<<< HEAD
 	if res.StatusCode != http.StatusOK {
 		err = fmt.Errorf("registry returned %d, reason: %s", res.StatusCode, body)
 		logrus.Error(err)
-=======
-	if parsed.StatusCode() != http.StatusOK {
-		err = types.Error{Msg: fmt.Sprintf("Registry returned %d, reason: %s", res.StatusCode, parsed.Body)}
-		logrus.Error(err.Error())
->>>>>>> d6c5e30e
 		return nil, err
 	}
 
 	var organization Organization
-<<<<<<< HEAD
 	if err := json.Unmarshal(body, &organization); err != nil {
 		logrus.Errorf("could not unmarshal response body: %v", err)
-=======
-	if err := json.Unmarshal(parsed.Body, &organization); err != nil {
-		logrus.Error("could not unmarshal response body")
->>>>>>> d6c5e30e
 		return nil, err
 	}
 	// parse the newlines in the public key
